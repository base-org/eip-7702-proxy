--- conflicted
+++ resolved
@@ -25,18 +25,9 @@
     /// @notice Function selector on the implementation that is guarded from direct calls
     bytes4 immutable guardedInitializer;
 
-<<<<<<< HEAD
     /// @notice Address of the global nonce tracker for initialization
     address public immutable nonceTracker;
 
-    /// @dev Storage slot with the initialized flag, calculated via ERC-7201
-    bytes32 internal constant INITIALIZED_SLOT =
-        keccak256(
-            abi.encode(uint256(keccak256("EIP7702Proxy.initialized")) - 1)
-        ) & ~bytes32(uint256(0xff));
-
-=======
->>>>>>> 03215eda
     /// @notice Emitted when the initialization signature is invalid
     error InvalidSignature();
 
@@ -101,14 +92,7 @@
             revert InvalidNonce();
         }
 
-<<<<<<< HEAD
-        // Set initialized flag before upgrading
-        StorageSlot.getBooleanSlot(INITIALIZED_SLOT).value = true;
-
-        // Initialize the implementation
-=======
         // Set the ERC-1967 implementation slot, emit Upgraded event, call the initializer
->>>>>>> 03215eda
         ERC1967Utils.upgradeToAndCall(
             initialImplementation,
             abi.encodePacked(guardedInitializer, args)
