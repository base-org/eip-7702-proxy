--- conflicted
+++ resolved
@@ -58,24 +58,11 @@
      * @param initArgs Initialization arguments to sign
      * @return Signature bytes
      */
-<<<<<<< HEAD
     function _signInitData(uint256 signerPk, bytes memory initArgs) internal view returns (bytes memory) {
-        bytes32 INIT_TYPEHASH = keccak256("EIP7702ProxyInitialization(address proxy,bytes32 args,uint256 nonce)");
+        bytes32 INIT_TYPEHASH =
+            keccak256("EIP7702ProxyInitialization(uint256 chainId,address proxy,bytes32 args,uint256 nonce)");
         uint256 nonce = _nonceTracker.getNextNonce(address(_eoa));
-        bytes32 initHash = keccak256(abi.encode(INIT_TYPEHASH, _proxy, keccak256(initArgs), nonce));
-=======
-    function _signInitData(
-        uint256 signerPk,
-        bytes memory initArgs
-    ) internal view returns (bytes memory) {
-        bytes32 INIT_TYPEHASH = keccak256(
-            "EIP7702ProxyInitialization(uint256 chainId,address proxy,bytes32 args,uint256 nonce)"
-        );
-        uint256 nonce = _nonceTracker.getNextNonce(address(_eoa));
-        bytes32 initHash = keccak256(
-            abi.encode(INIT_TYPEHASH, 0, _proxy, keccak256(initArgs), nonce)
-        );
->>>>>>> 25e8f523
+        bytes32 initHash = keccak256(abi.encode(INIT_TYPEHASH, 0, _proxy, keccak256(initArgs), nonce));
         (uint8 v, bytes32 r, bytes32 s) = vm.sign(signerPk, initHash);
         return abi.encodePacked(r, s, v);
     }
