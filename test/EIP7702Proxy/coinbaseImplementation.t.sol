// SPDX-License-Identifier: UNLICENSED
pragma solidity ^0.8.23;

import {EIP7702Proxy} from "../../src/EIP7702Proxy.sol";
import {NonceTracker} from "../../src/NonceTracker.sol";

import {CoinbaseSmartWallet} from "../../lib/smart-wallet/src/CoinbaseSmartWallet.sol";
import {ECDSA} from "openzeppelin-contracts/contracts/utils/cryptography/ECDSA.sol";

import {Test} from "forge-std/Test.sol";

/**
 * @title CoinbaseImplementationTest
 * @dev Tests specific to the CoinbaseSmartWallet implementation
 */
contract CoinbaseImplementationTest is Test {
    uint256 constant _EOA_PRIVATE_KEY = 0xA11CE;
    address payable _eoa;

    uint256 constant _NEW_OWNER_PRIVATE_KEY = 0xB0B;
    address payable _newOwner;

    CoinbaseSmartWallet wallet;
    CoinbaseSmartWallet implementation;
    EIP7702Proxy proxy;
    bytes4 initSelector;
    NonceTracker nonceTracker;

    bytes4 constant ERC1271_MAGIC_VALUE = 0x1626ba7e;
    bytes4 constant ERC1271_FAIL_VALUE = 0xffffffff;

    function setUp() public virtual {
        // Set up test accounts
        _eoa = payable(vm.addr(_EOA_PRIVATE_KEY));
        _newOwner = payable(vm.addr(_NEW_OWNER_PRIVATE_KEY));

        // Deploy Coinbase implementation and nonce tracker
        implementation = new CoinbaseSmartWallet();
        nonceTracker = new NonceTracker();
        initSelector = CoinbaseSmartWallet.initialize.selector;

        // Deploy and setup proxy
        proxy = new EIP7702Proxy(address(implementation), initSelector, nonceTracker);
        bytes memory proxyCode = address(proxy).code;
        vm.etch(_eoa, proxyCode);

        bytes memory initArgs = _createInitArgs(_newOwner);
        bytes memory signature = _signInitData(_EOA_PRIVATE_KEY, initArgs);
        EIP7702Proxy(_eoa).initialize(initArgs, signature, 0);

        wallet = CoinbaseSmartWallet(payable(_eoa));
    }

    // ======== Utility Functions ========
    /**
     * @dev Creates initialization arguments for CoinbaseSmartWallet
     * @param owner Address to set as the initial owner
     * @return Encoded initialization arguments for CoinbaseSmartWallet
     */
    function _createInitArgs(address owner) internal pure returns (bytes memory) {
        bytes[] memory owners = new bytes[](1);
        owners[0] = abi.encode(owner);
        return abi.encode(owners);
    }

    /**
     * @dev Signs initialization data for CoinbaseSmartWallet that will be verified by the proxy
     * @param signerPk Private key of the signer
     * @param initArgs Initialization arguments to sign
     * @return Signature bytes
     */
<<<<<<< HEAD
    function _signInitData(uint256 signerPk, bytes memory initArgs) internal view returns (bytes memory) {
        bytes32 INIT_TYPEHASH = keccak256("EIP7702ProxyInitialization(address proxy,bytes32 args,uint256 nonce)");
        bytes32 initHash =
            keccak256(abi.encode(INIT_TYPEHASH, proxy, keccak256(initArgs), nonceTracker.getNextNonce(_eoa)));
=======
    function _signInitData(
        uint256 signerPk,
        bytes memory initArgs
    ) internal view returns (bytes memory) {
        bytes32 INIT_TYPEHASH = keccak256(
            "EIP7702ProxyInitialization(uint256 chainId,address proxy,bytes32 args,uint256 nonce)"
        );
        bytes32 initHash = keccak256(
            abi.encode(
                INIT_TYPEHASH,
                0,
                proxy,
                keccak256(initArgs),
                nonceTracker.getNextNonce(_eoa)
            )
        );
>>>>>>> 25e8f523
        (uint8 v, bytes32 r, bytes32 s) = vm.sign(signerPk, initHash);
        return abi.encodePacked(r, s, v);
    }

    /**
     * @dev Helper to create ECDSA signatures
     * @param pk Private key to sign with
     * @param hash Message hash to sign
     * @return signature Encoded signature bytes
     */
    function _sign(uint256 pk, bytes32 hash) internal pure returns (bytes memory signature) {
        (uint8 v, bytes32 r, bytes32 s) = vm.sign(pk, hash);
        return abi.encodePacked(r, s, v);
    }

    /**
     * @dev Creates a signature from a wallet owner for CoinbaseSmartWallet validation
     * @param message Message to sign
     * @param smartWallet Address of the wallet contract
     * @param ownerPk Private key of the owner
     * @param ownerIndex Index of the owner in the wallet's owner list
     * @return Wrapped signature bytes
     */
    function _createOwnerSignature(bytes32 message, address smartWallet, uint256 ownerPk, uint256 ownerIndex)
        internal
        view
        returns (bytes memory)
    {
        bytes32 replaySafeHash = CoinbaseSmartWallet(payable(smartWallet)).replaySafeHash(message);
        bytes memory signature = _sign(ownerPk, replaySafeHash);
        return _applySignatureWrapper(ownerIndex, signature);
    }

    /**
     * @dev Wraps a signature with owner index for CoinbaseSmartWallet validation
     * @param ownerIndex Index of the owner in the wallet's owner list
     * @param signatureData Raw signature bytes to wrap
     * @return Encoded signature wrapper
     */
    function _applySignatureWrapper(uint256 ownerIndex, bytes memory signatureData)
        internal
        pure
        returns (bytes memory)
    {
        return abi.encode(CoinbaseSmartWallet.SignatureWrapper(ownerIndex, signatureData));
    }

    /**
     * @dev Helper to deploy a proxy and etch its code at a target address
     * @param target The address where the proxy code should be etched
     */
    function _deployProxy(address target) internal {
        // Get the proxy's runtime code
        bytes memory proxyCode = address(proxy).code;

        // Etch the proxy code at the target address
        vm.etch(target, proxyCode);
    }

    // ======== Tests ========
    function test_initialize_setsOwner() public {
        assertTrue(wallet.isOwnerAddress(_newOwner), "New owner should be owner after initialization");
    }

    function test_isValidSignature_succeeds_withValidOwnerSignature(bytes32 message) public {
        assertTrue(wallet.isOwnerAddress(_newOwner), "New owner should be owner after initialization");
        assertEq(wallet.ownerAtIndex(0), abi.encode(_newOwner), "Owner at index 0 should be new owner");

        bytes memory signature = _createOwnerSignature(
            message,
            address(wallet),
            _NEW_OWNER_PRIVATE_KEY,
            0 // First owner
        );

        bytes4 result = wallet.isValidSignature(message, signature);
        assertEq(result, ERC1271_MAGIC_VALUE, "Should accept valid contract owner signature");
    }

    function test_execute_transfersEth_whenCalledByOwner(address recipient, uint256 amount) public {
        vm.assume(recipient != address(0));
        vm.assume(recipient != address(_eoa));
        assumeNotPrecompile(recipient);
        assumePayable(recipient);
        vm.assume(amount > 0 && amount <= 100 ether);

        vm.deal(address(_eoa), amount);
        vm.deal(recipient, 0);

        vm.prank(_newOwner);
        wallet.execute(
            payable(recipient),
            amount,
            "" // empty calldata for simple transfer
        );

        assertEq(recipient.balance, amount, "Coinbase wallet execute should transfer ETH");
    }

    function test_upgradeToAndCall_reverts_whenCalledByNonOwner(address nonOwner) public {
        vm.assume(nonOwner != address(0));
        vm.assume(nonOwner != _newOwner); // Ensure caller isn't the actual owner
        vm.assume(nonOwner != _eoa); // Ensure caller isn't the EOA address

        address newImpl = address(new CoinbaseSmartWallet());

        vm.prank(nonOwner);
        vm.expectRevert(); // Coinbase wallet specific access control
        wallet.upgradeToAndCall(newImpl, "");
    }

    function test_initialize_reverts_whenCalledTwice() public {
        bytes memory initArgs = _createInitArgs(_newOwner);
        bytes memory signature = _signInitData(_EOA_PRIVATE_KEY, initArgs);

        // Try to initialize again
        vm.expectRevert(CoinbaseSmartWallet.Initialized.selector);
        EIP7702Proxy(_eoa).initialize(initArgs, signature, 0);
    }
}<|MERGE_RESOLUTION|>--- conflicted
+++ resolved
@@ -69,29 +69,11 @@
      * @param initArgs Initialization arguments to sign
      * @return Signature bytes
      */
-<<<<<<< HEAD
     function _signInitData(uint256 signerPk, bytes memory initArgs) internal view returns (bytes memory) {
-        bytes32 INIT_TYPEHASH = keccak256("EIP7702ProxyInitialization(address proxy,bytes32 args,uint256 nonce)");
+        bytes32 INIT_TYPEHASH =
+            keccak256("EIP7702ProxyInitialization(uint256 chainId,address proxy,bytes32 args,uint256 nonce)");
         bytes32 initHash =
-            keccak256(abi.encode(INIT_TYPEHASH, proxy, keccak256(initArgs), nonceTracker.getNextNonce(_eoa)));
-=======
-    function _signInitData(
-        uint256 signerPk,
-        bytes memory initArgs
-    ) internal view returns (bytes memory) {
-        bytes32 INIT_TYPEHASH = keccak256(
-            "EIP7702ProxyInitialization(uint256 chainId,address proxy,bytes32 args,uint256 nonce)"
-        );
-        bytes32 initHash = keccak256(
-            abi.encode(
-                INIT_TYPEHASH,
-                0,
-                proxy,
-                keccak256(initArgs),
-                nonceTracker.getNextNonce(_eoa)
-            )
-        );
->>>>>>> 25e8f523
+            keccak256(abi.encode(INIT_TYPEHASH, 0, proxy, keccak256(initArgs), nonceTracker.getNextNonce(_eoa)));
         (uint8 v, bytes32 r, bytes32 s) = vm.sign(signerPk, initHash);
         return abi.encodePacked(r, s, v);
     }
