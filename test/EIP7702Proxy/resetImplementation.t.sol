// SPDX-License-Identifier: UNLICENSED
pragma solidity ^0.8.23;

import {EIP7702Proxy} from "../../src/EIP7702Proxy.sol";
import {NonceTracker} from "../../src/NonceTracker.sol";

import {ECDSA} from "openzeppelin-contracts/contracts/utils/cryptography/ECDSA.sol";
import {ERC1967Utils} from "openzeppelin-contracts/contracts/proxy/ERC1967/ERC1967Utils.sol";
import {IERC1967} from "openzeppelin-contracts/contracts/interfaces/IERC1967.sol";

import {EIP7702ProxyBase} from "../base/EIP7702ProxyBase.sol";
import {MockImplementation} from "../mocks/MockImplementation.sol";

contract ResetImplementationTest is EIP7702ProxyBase {
    MockImplementation newImplementation;
    bytes32 private constant RESET_IMPLEMENTATION_TYPEHASH = keccak256(
        "EIP7702ProxyImplementationReset(uint256 chainId,address proxy,uint256 nonce,address currentImplementation,address newImplementation)"
    );

    function setUp() public override {
        super.setUp();
        newImplementation = new MockImplementation();
    }

    function _signResetData(uint256 signerPk, address newImplementationAddress, uint256 chainId)
        internal
        view
        returns (bytes memory)
    {
        bytes32 resetHash = keccak256(
            abi.encode(
                RESET_IMPLEMENTATION_TYPEHASH,
                _proxy,
                _getERC1967Implementation(_eoa),
                newImplementationAddress,
                chainId == 0 ? 0 : block.chainid,
                _nonceTracker.getNextNonce(_eoa)
            )
        );
        (uint8 v, bytes32 r, bytes32 s) = vm.sign(signerPk, resetHash);
        return abi.encodePacked(r, s, v);
    }

    function test_emitsUpgradedEvent() public {
        // Get signature for reset
        bytes memory signature = _signResetData(_EOA_PRIVATE_KEY, address(newImplementation), block.chainid);

        // Expect the Upgraded event
        vm.expectEmit(true, false, false, false, address(_eoa));
        emit IERC1967.Upgraded(address(newImplementation));

        // Reset implementation
        EIP7702Proxy(_eoa).resetImplementation(address(newImplementation), signature, block.chainid);
    }

    function test_succeeds_withChainIdZero() public {
        // Get signature for reset with chainId 0 (cross-chain)
        bytes memory signature = _signResetData(
            _EOA_PRIVATE_KEY,
            address(newImplementation),
            0 // Cross-chain signature
        );

        // Reset implementation
        EIP7702Proxy(_eoa).resetImplementation(address(newImplementation), signature, 0);

        assertEq(
            _getERC1967Implementation(_eoa), address(newImplementation), "Implementation should be set to new address"
        );
    }

    function test_succeeds_withNonzeroChainId() public {
        // Get signature for reset with chainId 0 (cross-chain)
        bytes memory signature = _signResetData(_EOA_PRIVATE_KEY, address(newImplementation), block.chainid);

        // Reset implementation
        EIP7702Proxy(_eoa).resetImplementation(address(newImplementation), signature, block.chainid);
        assertEq(
            _getERC1967Implementation(_eoa), address(newImplementation), "Implementation should be set to new address"
        );
    }

    function test_reverts_whenChainIdMismatch(uint256 wrongChainId) public {
        vm.assume(wrongChainId != block.chainid);
        vm.assume(wrongChainId != 0);

        // Get signature for reset with current chain ID
        bytes memory signature = _signResetData(_EOA_PRIVATE_KEY, address(newImplementation), block.chainid);

        // Try to use with wrong chain ID
        vm.expectRevert(EIP7702Proxy.InvalidChainId.selector);
        EIP7702Proxy(_eoa).resetImplementation(address(newImplementation), signature, wrongChainId);
    }

    function test_succeeds_whenImplementationSlotEmpty() public {
        // Clear the implementation slot
        vm.store(_eoa, ERC1967Utils.IMPLEMENTATION_SLOT, bytes32(0));

        // Verify slot is empty
        assertEq(_getERC1967Implementation(address(_eoa)), address(0), "Implementation slot should be empty initially");

        // Get signature for reset
        bytes memory signature = _signResetData(_EOA_PRIVATE_KEY, address(newImplementation), block.chainid);

        // Reset implementation
        EIP7702Proxy(_eoa).resetImplementation(address(newImplementation), signature, block.chainid);

        // Verify implementation was set
        assertEq(
            _getERC1967Implementation(address(_eoa)),
            address(newImplementation),
            "Implementation should be set to new address"
        );
    }

    function test_succeeds_whenImplementationSlotHasForeignAddress(address foreignImpl) public {
        // Deploy another implementation to use as foreign implementation
        MockImplementation foreignImplementation = new MockImplementation();

        vm.assume(foreignImpl != address(0));
        vm.assume(foreignImpl != address(_implementation));
        vm.assume(foreignImpl != address(newImplementation));
        assumeNotPrecompile(foreignImpl);

        // Set implementation slot to foreign implementation
        vm.store(_eoa, ERC1967Utils.IMPLEMENTATION_SLOT, bytes32(uint256(uint160(address(foreignImplementation)))));

        // Verify slot was set
        assertEq(
            _getERC1967Implementation(_eoa),
            address(foreignImplementation),
            "Implementation slot should be set to foreign address"
        );

        // Get signature for reset
        bytes memory signature = _signResetData(_EOA_PRIVATE_KEY, address(newImplementation), block.chainid);

        // Reset implementation
        EIP7702Proxy(_eoa).resetImplementation(address(newImplementation), signature, block.chainid);

        // Verify implementation was changed
        assertEq(
            _getERC1967Implementation(_eoa), address(newImplementation), "Implementation should be set to new address"
        );
    }

    function test_succeeds_whenResettingToSameImplementation() public {
        // First set implementation to newImplementation
        bytes memory signature = _signResetData(_EOA_PRIVATE_KEY, address(newImplementation), block.chainid);
        EIP7702Proxy(_eoa).resetImplementation(address(newImplementation), signature, block.chainid);

        // Verify first reset was successful
        assertEq(
            _getERC1967Implementation(_eoa),
            address(newImplementation),
            "Implementation should be set to new address after first reset"
        );

        // Get new signature for resetting to same implementation
        signature = _signResetData(_EOA_PRIVATE_KEY, address(newImplementation), block.chainid);

        // Reset to same implementation
        EIP7702Proxy(_eoa).resetImplementation(address(newImplementation), signature, block.chainid);

        // Verify implementation remains unchanged
        assertEq(
            _getERC1967Implementation(_eoa), address(newImplementation), "Implementation should remain same address"
        );
    }

    function test_nonceIncrements_afterSuccessfulReset(uint8 numResets) public {
        // Limit number of resets to avoid excessive gas usage
        vm.assume(numResets > 0 && numResets < 10);

        uint256 initialNonce = _nonceTracker.getNextNonce(_eoa);

        for (uint8 i = 0; i < numResets; i++) {
            // Deploy a new implementation for each reset
            MockImplementation nextImplementation = new MockImplementation();

            // Perform reset
            bytes memory signature = _signResetData(_EOA_PRIVATE_KEY, address(nextImplementation), block.chainid);
            EIP7702Proxy(_eoa).resetImplementation(address(nextImplementation), signature, block.chainid);

            // Verify nonce incremented correctly
            assertEq(
                _nonceTracker.getNextNonce(_eoa), initialNonce + i + 1, "Nonce should increment by one after each reset"
            );
        }
    }

    function test_reverts_whenSignatureEmpty() public {
        bytes memory signature = new bytes(0);

        vm.expectRevert(abi.encodeWithSignature("ECDSAInvalidSignatureLength(uint256)", 0));
        EIP7702Proxy(_eoa).resetImplementation(address(newImplementation), signature, block.chainid);
    }

    function test_reverts_whenSignatureLengthInvalid(uint8 length) public {
        // ECDSA signatures must be 65 bytes
        // Exclude 0 (tested separately) and 65 (valid length)
        vm.assume(length != 0);
        vm.assume(length != 65);

        // Create signature of invalid length
        bytes memory signature = new bytes(length);

        vm.expectRevert(abi.encodeWithSignature("ECDSAInvalidSignatureLength(uint256)", length));
        EIP7702Proxy(_eoa).resetImplementation(address(newImplementation), signature, block.chainid);
    }

    function test_reverts_whenSignatureInvalid(bytes32 r, bytes32 s, uint8 v) public {
        // Create 65-byte signature from random components
        // Exclude v = 27 or 28 as those are valid v values in ECDSA
        vm.assume(v != 27 && v != 28);

        bytes memory signature = abi.encodePacked(r, s, v);

        // Verify signature is correct length
        assertEq(signature.length, 65, "Signature should be 65 bytes");

        // Any of these errors could occur for invalid signatures
        vm.expectRevert(); // Just check that it reverts, don't check specific error
        EIP7702Proxy(_eoa).resetImplementation(address(newImplementation), signature, block.chainid);
    }

    function test_reverts_whenSignerWrong(uint128 wrongPk) public {
        vm.assume(wrongPk != 0);
        vm.assume(wrongPk != _EOA_PRIVATE_KEY); // Not the valid signer

        bytes32 resetHash = keccak256(
            abi.encode(
                RESET_IMPLEMENTATION_TYPEHASH, _eoa, address(newImplementation), _nonceTracker.getNextNonce(_eoa)
            )
        );
        (uint8 v, bytes32 r, bytes32 s) = vm.sign(wrongPk, resetHash);
        bytes memory signature = abi.encodePacked(r, s, v);

        vm.expectRevert(EIP7702Proxy.InvalidSignature.selector);
        EIP7702Proxy(_eoa).resetImplementation(address(newImplementation), signature, block.chainid);
    }

    function test_resetImplementation_reverts_whenSignatureReplayedWithDifferentProxy(uint128 secondProxyPk) public {
        vm.assume(secondProxyPk != 0);
        vm.assume(secondProxyPk != uint128(_EOA_PRIVATE_KEY));

        // Derive the second EOA/proxy address from the private key
        address payable secondProxy = payable(vm.addr(secondProxyPk));
        vm.assume(address(secondProxy) != address(_eoa));
        assumeNotPrecompile(address(secondProxy));

        // Deploy and initialize second proxy
        bytes memory proxyCode = address(_proxy).code;
        vm.etch(secondProxy, proxyCode);
        bytes memory initArgs = _createInitArgs(_newOwner);
<<<<<<< HEAD
        bytes32 INIT_TYPEHASH = keccak256("EIP7702ProxyInitialization(address proxy,bytes32 args,uint256 nonce)");
=======
        bytes32 INIT_TYPEHASH = keccak256(
            "EIP7702ProxyInitialization(uint256 chainId,address proxy,bytes32 args,uint256 nonce)"
        );
>>>>>>> 25e8f523
        bytes32 initHash = keccak256(
            abi.encode(
                INIT_TYPEHASH,
                0,
                _proxy,
                keccak256(initArgs),
                _nonceTracker.getNextNonce(secondProxy) // can't use util signature function because we need to use the second proxy's nonce
            )
        );
        (uint8 v, bytes32 r, bytes32 s) = vm.sign(secondProxyPk, initHash);
        bytes memory initSignature = abi.encodePacked(r, s, v);
        EIP7702Proxy(secondProxy).initialize(initArgs, initSignature, 0);

        // Get signature for first proxy
        bytes memory signature = _signResetData(_EOA_PRIVATE_KEY, address(newImplementation), block.chainid);

        // Try to use same signature with different proxy
        vm.expectRevert(EIP7702Proxy.InvalidSignature.selector);
        EIP7702Proxy(secondProxy).resetImplementation(address(newImplementation), signature, block.chainid);
    }

    function test_reverts_whenSignatureReplayedWithDifferentImplementation(address differentImpl) public {
        vm.assume(differentImpl != address(0));
        vm.assume(differentImpl != address(newImplementation));
        assumeNotPrecompile(differentImpl);

        // Get signature for first implementation
        bytes memory signature = _signResetData(_EOA_PRIVATE_KEY, address(newImplementation), block.chainid);

        // Try to use same signature with different implementation
        vm.expectRevert(EIP7702Proxy.InvalidSignature.selector);
        EIP7702Proxy(_eoa).resetImplementation(differentImpl, signature, block.chainid);
    }

    function test_reverts_whenSignatureUsesWrongNonce(uint256 wrongNonce) public {
        // Get current nonce
        uint256 currentNonce = _nonceTracker.getNextNonce(_eoa);

        // Exclude the current valid nonce
        vm.assume(wrongNonce != currentNonce);

        // Create signature with wrong nonce
        bytes32 resetHash =
            keccak256(abi.encode(RESET_IMPLEMENTATION_TYPEHASH, _proxy, address(newImplementation), wrongNonce));
        (uint8 v, bytes32 r, bytes32 s) = vm.sign(_EOA_PRIVATE_KEY, resetHash);
        bytes memory signature = abi.encodePacked(r, s, v);

        vm.expectRevert(EIP7702Proxy.InvalidSignature.selector);
        EIP7702Proxy(_eoa).resetImplementation(address(newImplementation), signature, block.chainid);
    }

    function test_reverts_whenSignatureReplayedWithSameNonce() public {
        // First reset
        bytes memory signature = _signResetData(_EOA_PRIVATE_KEY, address(newImplementation), block.chainid);
        EIP7702Proxy(_eoa).resetImplementation(address(newImplementation), signature, block.chainid);

        // Try to replay the same signature
        vm.expectRevert(EIP7702Proxy.InvalidSignature.selector);
        EIP7702Proxy(_eoa).resetImplementation(address(newImplementation), signature, block.chainid);
    }

    function test_reverts_whenSignatureUsesWrongCurrentImplementation() public {
        // Deploy a different implementation to use as "wrong" current implementation
        MockImplementation wrongCurrentImpl = new MockImplementation();

        // Get expected nonce
        uint256 expectedNonce = _nonceTracker.getNextNonce(_eoa);

        // Create signature with wrong current implementation
        bytes32 resetHash = keccak256(
            abi.encode(
                RESET_IMPLEMENTATION_TYPEHASH,
                _proxy,
                address(wrongCurrentImpl), // Use wrong implementation in signature
                address(newImplementation),
                block.chainid,
                expectedNonce
            )
        );
        (uint8 v, bytes32 r, bytes32 s) = vm.sign(_EOA_PRIVATE_KEY, resetHash);
        bytes memory signature = abi.encodePacked(r, s, v);

        // Try to use signature with wrong current implementation
        vm.expectRevert(EIP7702Proxy.InvalidSignature.selector);
        EIP7702Proxy(_eoa).resetImplementation(address(newImplementation), signature, block.chainid);
    }
}<|MERGE_RESOLUTION|>--- conflicted
+++ resolved
@@ -253,13 +253,8 @@
         bytes memory proxyCode = address(_proxy).code;
         vm.etch(secondProxy, proxyCode);
         bytes memory initArgs = _createInitArgs(_newOwner);
-<<<<<<< HEAD
-        bytes32 INIT_TYPEHASH = keccak256("EIP7702ProxyInitialization(address proxy,bytes32 args,uint256 nonce)");
-=======
-        bytes32 INIT_TYPEHASH = keccak256(
-            "EIP7702ProxyInitialization(uint256 chainId,address proxy,bytes32 args,uint256 nonce)"
-        );
->>>>>>> 25e8f523
+        bytes32 INIT_TYPEHASH =
+            keccak256("EIP7702ProxyInitialization(uint256 chainId,address proxy,bytes32 args,uint256 nonce)");
         bytes32 initHash = keccak256(
             abi.encode(
                 INIT_TYPEHASH,
